--- conflicted
+++ resolved
@@ -74,22 +74,4 @@
   }
 }
 
-<<<<<<< HEAD
-/**
-*
-* Fix for duplicate file change calls
-* http://stackoverflow.com/questions/10468504/why-fs-watchfile-called-twice-in-node
-*
-**/
-function checkLastChange(cb) {
-  var minTime = 500; // in miliseconds
-  var currentTime = Math.floor((new Date).getTime());
-  if (currentTime - lastChange > minTime) {
-    lastChange = currentTime;
-    cb();
-  }
-}
-
-=======
->>>>>>> 97d8bb8a
 exports.watchDirectories = watchDirectories;