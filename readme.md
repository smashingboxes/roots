# Roots CLI

A light, super fast, and intuitive build system meant for rapid advanced front end development.

**NOTE:** This is still beta at the moment, and not prepared for mainstream use. If you still want to check it out, by all means feel free, but don't be surprised if a few little pieces aren't working properly. And get in touch too, ping me [on twitter](http://twitter.com/jescalan) and I'd be glad to help!

Installation
------------

Make sure you have [node.js](http://nodejs.org/) installed, then just run `npm install roots -g` and you'll be all set.

Usage
-----

Roots' main interface is it's command line tool. There are just a couple of main commands that do more or less what you would expect.

`$ roots new project-name`: Creates a new project template in the current directory, called `project-name`. Just a really simple scaffold of folders as well as some basic settings, a custom html boilerplate, and the roots css library. Good way to get off the ground quickly with the right structure. Add `--basic` for straight html, css, and js or `--express` for an express app template with roots integrated. To use roots with rails, use the [`roots-rails` gem](http://github.com/jenius/roots-rails) instead.

`$ roots watch`: The bulk of roots' usefulness is here. This command compiles your project, opens it up in your browser, then continues watching all your files for changes. As soon as you save, roots will recompile the project and immediately refresh the browser. So fresh.

`$ roots compile`: Compiles your project once to the public folder, with everything minified and compressed.

`$ roots deploy project-name`: Compiles, compresses, and deploys your project to heroku as `project-name`. If you don't add a name, heroku will generate one automatically. This command depends on the heroku toolbelt - if you don't have it, the command will instruct you on how to install it. Coming soon, custom ftp server deploys!

`$ roots update`: Upgrades roots to the latest version.

Features
--------

- super straightforward installation (no ruby needed)
- jade, stylus, and coffeescript default stack
- sprockets-style coffeescript requires
- custom super fast live reload implementation
- compile errors reported as a flash message, doesn't break workflow
- layouts - default and custom overrides
- partials (all locals automatically available)
- clean and intuitive settings file
- ignore files based on string or regex (minimatch)
- global variables and functions for views
- one command deploy to heroku
- coffeescript and markdown can be written directly into views
- minifies and compresses files on deploy
- efficient javascript package management via bower and require.js
- awesome built-in css helper library
- also supports ejs and straight html, css, and javascript
- easy to extend and add languages with a well-documented and simple plugin interface

CSS Library
-----------

CSS is a huge pain in the ass and we always end up doing the same shit over and over. Compass is great, but wasn't terse or magical enough for me, doesnt include UI components, is too reliant on ruby, and is too tied together with its build system. So I put together my own css helper library. It's a lot like [nib](https://github.com/visionmedia/nib) except it's more thorough and actually has documentation (well, soon it will). It's been living on its own for a number of months and is used in production on a number of production sites for large companies already.

The CSS library is very modular in its construction, and higher level mixins can easily be broken down into their components and customized as is necessary. This means you can start with the full bootstrap-like framework for an initial mock, then break it down into custom components when it's time to build a production site without having to trash your code. The library itself is completely independent from the build system, and can be used anywhere else if you want. It lives at [this repo](http://github.com/jenius/roots-css), and although it's included automatically whenever you use stylus, it can be loaded manually or overridden any time.

Documentation for the css library [can be found here](#).

Plugins
-------

It's pretty straightforward to add a plugin to customize roots' functionality. Plugins need only be one file, and are frequently less than 10 lines of javascript (many of the core compilers are, actually). To create a plugin, just drop a new file, javascript or coffeescript, into `/plugins`. The module need only export two methods, `settings` and `compile`.

Here are a few examples of how plugins can look. Note that currently there is no dependency management system for plugins, so you must include any npm packages directly with the plugin.

- [sass compiler (command line)](https://github.com/jenius/roots-cli/blob/master/test/plugins/sass.coffee)
- [ejs compiler (templates)](https://github.com/jenius/roots-cli/blob/master/lib/compilers/core/jade.js)
- [stylus compiler (js library-based)](https://github.com/jenius/roots-cli/blob/master/lib/compilers/core/styl.js)

More thorough documentation on `Helper`'s api will be available on the near future. For now, if you are curious, just check out the [compile helper source](https://github.com/jenius/roots-cli/blob/master/lib/compilers/compile-helper.coffee).

Note that plugins are pulled into roots' environment, so if you want to require any external files, you need to use `module.require()` instead of just `require()` in order to have roots look for files starting in the plugins directory.

The following commands are also available to help:

- `roots plugin generate` generates a plugin template for you in the `/plugins` folder.
- `roots plugin install github-username/repo` installs a plugin to `/plugins` from github.

Client Side JS
--------------

Using javascript libraries on the client-side is super helpful, but downloading them for every project and keeping them up to date is a huge pain. The wonderful folks at twitter created [bower](http://twitter.github.com/bower/) to make life easier for us as far as javascript client-side package management. You can run `roots install` followed by any package name to have bower install it directly into the `js/components` folder of your roots project. Also available:

`roots js list` - list of installed packages
`roots js search name` - search for a package by `name`
`roots js update name` - update `name` to the latest version
`roots js uninstall name` - remove `name`
`roots js info name` - get more info about `name`

There are a lot of great open-source packages registered with bower. Check them out [here](http://sindresorhus.com/bower-components/). In addition, [require.js](http://requirejs.org) is included by default to help load your client-side javascript dependencies smoothly.

Ambition
--------

I'm very excited about this project, because it makes my life a ton easier and it saves me and my employer many hours. Once the static site compiler is finished and tested, I plan on porting the system first to node (with express), then to rails (likely a gem for rails 4). If you are interested in helping out with this project or the rails or node ports, get in touch. I'd love to have you on board.

That being said, I have a lot to learn about node still, and this project is in its current state not the most clear, organized, and modular thing on earth. But it will be eventually, and will gradually happen as I clean, learn, and refactor.

##### To Do

<<<<<<< HEAD
- add new_rails and new_railway templates
- rename from roots-static to roots
- add noise png image
- add pie.htc
- add selectivizr
- add favicon
=======
- update express template with modded connect-assets
>>>>>>> cee27d98
- create installer script
- roots watch should fire up the server in a rails or express app
- deploy to custom ftp server
- image optimization (this has external dependencies... yech)
- better testing

Contributors
------------

Everyone who has contributed to this project is the most awesome person ever. I want to give a huge thanks especially to these people:

- Sam Saccone (@samccone), advice, support, and responsable for a good bit of code<|MERGE_RESOLUTION|>--- conflicted
+++ resolved
@@ -96,16 +96,8 @@
 
 ##### To Do
 
-<<<<<<< HEAD
 - add new_rails and new_railway templates
-- rename from roots-static to roots
-- add noise png image
-- add pie.htc
-- add selectivizr
-- add favicon
-=======
 - update express template with modded connect-assets
->>>>>>> cee27d98
 - create installer script
 - roots watch should fire up the server in a rails or express app
 - deploy to custom ftp server
