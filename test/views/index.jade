!!!
html
  head
    link(rel='stylesheet', href='/css/example.css')
  body
    :markdown
<<<<<<< HEAD
      **hello world**, the reload is working slightly better, _aw yeaaaaaa_!
=======
      **hello world** - this reload is so quick!
>>>>>>> d26c6331

  script(src="/js/socket.js")
  :coffeescript
    socket = io.connect 'http://localhost'
    socket.on 'connected', ->
      console.log('socket connection established')
    socket.on 'reload', (data)->
      console.log 'reloading...'
      document.location.reload(true) if data<|MERGE_RESOLUTION|>--- conflicted
+++ resolved
@@ -4,11 +4,7 @@
     link(rel='stylesheet', href='/css/example.css')
   body
     :markdown
-<<<<<<< HEAD
-      **hello world**, the reload is working slightly better, _aw yeaaaaaa_!
-=======
-      **hello world** - this reload is so quick!
->>>>>>> d26c6331
+      **hello world**, the reload is working slightly better, _aw year_!
 
   script(src="/js/socket.js")
   :coffeescript
